import org.junit.jupiter.params.ParameterizedTest
import org.junit.jupiter.params.provider.Arguments
import org.junit.jupiter.params.provider.MethodSource
import org.srcgll.input.LinearInput
import org.srcgll.input.LinearInputLabel
<<<<<<< HEAD
import org.srcgll.input.RecoveryLinearInput
import org.srcgll.parser.Gll
=======
import org.srcgll.parser.Gll
import org.srcgll.parser.context.Context
import org.srcgll.parser.context.RecoveryContext
>>>>>>> ec107e5d
import org.srcgll.rsm.RsmState
import org.srcgll.rsm.readRsmFromTxt
import org.srcgll.rsm.symbol.Terminal
import org.srcgll.sppf.buildStringFromSppf
import java.io.IOException
import kotlin.io.path.Path
import kotlin.test.assertNotNull

const val pathToGrammars = "/cli/TestRSMReadWriteTXT/"

fun getRsm(fileName: String): RsmState {
    val fullName = pathToGrammars + fileName
    val url = object {}.javaClass.getResource(fullName) ?: throw IOException("Not find $fullName in project resources")
    return readRsmFromTxt(Path(url.path))
}


class TestRecovery {
    @ParameterizedTest
    @MethodSource("test_1")
    fun `test BracketStarX grammar`(input: String, weight: Int) {
<<<<<<< HEAD
        testRecovery("bracket_star_x.txt", input, weight)
=======
        val startState = getRsm("bracket_star_x.txt")
        val inputGraph = LinearInput<Int, LinearInputLabel>()
        var curVertexId = 0

        inputGraph.addVertex(curVertexId)
        for (x in input) {
            inputGraph.addEdge(curVertexId, LinearInputLabel(Terminal(x.toString())), ++curVertexId)
            inputGraph.addVertex(curVertexId)
        }
        inputGraph.addStartVertex(0)


        val result = Gll(RecoveryContext(startState, inputGraph)).parse()
        val recoveredString = buildStringFromSppf(result.first!!)

        val recoveredInputGraph = LinearInput<Int, LinearInputLabel>()

        curVertexId = 0
        recoveredInputGraph.addVertex(curVertexId)
        for (x in recoveredString) {
            recoveredInputGraph.addEdge(curVertexId, LinearInputLabel(Terminal(x)), ++curVertexId)
            recoveredInputGraph.addVertex(curVertexId)
        }
        recoveredInputGraph.addStartVertex(0)

        assert(result.first!!.weight <= weight)
        assertNotNull(Gll(Context(startState, recoveredInputGraph)).parse().first)
>>>>>>> ec107e5d
    }

    @ParameterizedTest
    @MethodSource("test_2")
    fun `test CAStarBStar grammar`(input: String, weight: Int) {
        testRecovery("c_a_star_b_star.txt", input, weight)

<<<<<<< HEAD
=======
        inputGraph.addVertex(curVertexId)
        for (x in input) {
            inputGraph.addEdge(curVertexId, LinearInputLabel(Terminal(x.toString())), ++curVertexId)
            inputGraph.addVertex(curVertexId)
        }
        inputGraph.addStartVertex(0)


        val result = Gll(RecoveryContext(startState, inputGraph)).parse()
        val recoveredString = buildStringFromSppf(result.first!!)

        val recoveredInputGraph = LinearInput<Int, LinearInputLabel>()

        curVertexId = 0
        recoveredInputGraph.addVertex(curVertexId)
        for (x in recoveredString) {
            recoveredInputGraph.addEdge(curVertexId, LinearInputLabel(Terminal(x)), ++curVertexId)
            recoveredInputGraph.addVertex(curVertexId)
        }
        recoveredInputGraph.addStartVertex(0)

        assert(result.first!!.weight <= weight)
        assertNotNull(Gll(Context(startState, recoveredInputGraph)).parse().first)
>>>>>>> ec107e5d
    }

    @ParameterizedTest
    @MethodSource("test_3")
    fun `test AB grammar`(input: String, weight: Int) {
        testRecovery("ab.txt", input, weight)

<<<<<<< HEAD
=======
        inputGraph.addVertex(curVertexId)
        for (x in input) {
            inputGraph.addEdge(curVertexId, LinearInputLabel(Terminal(x.toString())), ++curVertexId)
            inputGraph.addVertex(curVertexId)
        }
        inputGraph.addStartVertex(0)


        val result = Gll(RecoveryContext(startState, inputGraph)).parse()
        val recoveredString = buildStringFromSppf(result.first!!)

        val recoveredInputGraph = LinearInput<Int, LinearInputLabel>()

        curVertexId = 0
        recoveredInputGraph.addVertex(curVertexId)
        for (x in recoveredString) {
            recoveredInputGraph.addEdge(curVertexId, LinearInputLabel(Terminal(x)), ++curVertexId)
            recoveredInputGraph.addVertex(curVertexId)
        }
        recoveredInputGraph.addStartVertex(0)

        assert(result.first!!.weight <= weight)
        assertNotNull(Gll(Context(startState, recoveredInputGraph)).parse().first)
>>>>>>> ec107e5d
    }

    @ParameterizedTest
    @MethodSource("test_4")
    fun `test Dyck grammar`(input: String, weight: Int) {
        testRecovery("dyck.txt", input, weight)

<<<<<<< HEAD
=======
        inputGraph.addVertex(curVertexId)
        for (x in input) {
            inputGraph.addEdge(curVertexId, LinearInputLabel(Terminal(x.toString())), ++curVertexId)
            inputGraph.addVertex(curVertexId)
        }
        inputGraph.addStartVertex(0)


        val result = Gll(RecoveryContext(startState, inputGraph)).parse()
        val recoveredString = buildStringFromSppf(result.first!!)

        val recoveredInputGraph = LinearInput<Int, LinearInputLabel>()

        curVertexId = 0
        recoveredInputGraph.addVertex(curVertexId)
        for (x in recoveredString) {
            recoveredInputGraph.addEdge(curVertexId, LinearInputLabel(Terminal(x)), ++curVertexId)
            recoveredInputGraph.addVertex(curVertexId)
        }
        recoveredInputGraph.addStartVertex(0)

        assert(result.first!!.weight <= weight)
        assertNotNull(Gll(Context(startState, recoveredInputGraph)).parse().first)
>>>>>>> ec107e5d
    }

    @ParameterizedTest
    @MethodSource("test_5")
    fun `test Ambiguous grammar`(input: String, weight: Int) {
<<<<<<< HEAD
        testRecovery("ambiguous.txt", input, weight)

=======
        val startState = getRsm("ambiguous.txt")
        val inputGraph = LinearInput<Int, LinearInputLabel>()
        var curVertexId = 0

        inputGraph.addVertex(curVertexId)
        for (x in input) {
            inputGraph.addEdge(curVertexId, LinearInputLabel(Terminal(x.toString())), ++curVertexId)
            inputGraph.addVertex(curVertexId)
        }
        inputGraph.addStartVertex(0)

        val result = Gll(RecoveryContext(startState, inputGraph)).parse()

        val recoveredString = buildStringFromSppf(result.first!!)

        val recoveredInputGraph = LinearInput<Int, LinearInputLabel>()

        curVertexId = 0
        recoveredInputGraph.addVertex(curVertexId)

        for (x in recoveredString) {
            recoveredInputGraph.addEdge(curVertexId, LinearInputLabel(Terminal(x)), ++curVertexId)
            recoveredInputGraph.addVertex(curVertexId)
        }
        recoveredInputGraph.addStartVertex(0)

        assert(result.first!!.weight <= weight)
        assertNotNull(Gll(Context(startState, recoveredInputGraph)).parse().first)
>>>>>>> ec107e5d
    }

    @ParameterizedTest
    @MethodSource("test_6")
    fun `test MultiDyck grammar`(input: String, weight: Int) {
        testRecovery("multi_dyck.txt", input, weight)

<<<<<<< HEAD
=======

        val result = Gll(RecoveryContext(startState, inputGraph)).parse()
        val recoveredString = buildStringFromSppf(result.first!!)

        val recoveredInputGraph = LinearInput<Int, LinearInputLabel>()

        curVertexId = 0
        recoveredInputGraph.addVertex(curVertexId)
        for (x in recoveredString) {
            recoveredInputGraph.addEdge(curVertexId, LinearInputLabel(Terminal(x)), ++curVertexId)
            recoveredInputGraph.addVertex(curVertexId)
        }
        recoveredInputGraph.addStartVertex(0)

        assert(result.first!!.weight <= weight)
        assertNotNull(Gll(Context(startState, recoveredInputGraph)).parse().first)
>>>>>>> ec107e5d
    }

    @ParameterizedTest
    @MethodSource("test_7")
    fun `test SimpleGolang grammar`(input: String, weight: Int) {
        testRecovery("simple_golang.txt", input, weight)

    }

    private fun testRecovery(fileName: String, input: String, weight: Int) {
        val startState = getRsm(fileName)
        val inputGraph = RecoveryLinearInput<Int, LinearInputLabel>()
        var curVertexId = 0

        inputGraph.addVertex(curVertexId)
        for (x in input) {
            inputGraph.addEdge(curVertexId, LinearInputLabel(Terminal(x.toString())), ++curVertexId)
            inputGraph.addVertex(curVertexId)
        }
        inputGraph.addStartVertex(0)

<<<<<<< HEAD
        val result = Gll.recoveryGll(startState, inputGraph).parse()
=======
        val result = Gll(RecoveryContext(startState, inputGraph)).parse()
>>>>>>> ec107e5d
        val recoveredString = buildStringFromSppf(result.first!!)

        val recoveredInputGraph = LinearInput<Int, LinearInputLabel>()

        curVertexId = 0
        recoveredInputGraph.addVertex(curVertexId)
        for (x in recoveredString) {
            recoveredInputGraph.addEdge(curVertexId, LinearInputLabel(Terminal(x)), ++curVertexId)
            recoveredInputGraph.addVertex(curVertexId)
        }
        recoveredInputGraph.addStartVertex(0)

        assert(result.first!!.weight <= weight)
<<<<<<< HEAD
        assertNotNull(Gll.gll(startState, recoveredInputGraph).parse().first)
=======
        assertNotNull(Gll(Context(startState, recoveredInputGraph)).parse().first)
>>>>>>> ec107e5d
    }

    companion object {
        @JvmStatic
        fun test_1() = listOf(
            Arguments.of("[[", 1),
            Arguments.of("[[x", 0),
            Arguments.of("[", 1),
            Arguments.of("x", 1),
            Arguments.of("", 2),
            Arguments.of("[x[", 1)
        )

        @JvmStatic
        fun test_2() = listOf(
            Arguments.of("", 1),
            Arguments.of("cab", 0),
            Arguments.of("caabb", 0),
            Arguments.of("caaaba", 1),
            Arguments.of("ab", 1),
            Arguments.of("ccab", 1)
        )

        @JvmStatic
        fun test_3() = listOf(
            Arguments.of("", 2),
            Arguments.of("ab", 0),
            Arguments.of("abbbb", 3),
            Arguments.of("ba", 2),
            Arguments.of("a", 1),
            Arguments.of("b", 1)
        )

        @JvmStatic
        fun test_4() = listOf(
            Arguments.of("", 0),
            Arguments.of("()", 0),
            Arguments.of("()()", 0),
            Arguments.of("()(())", 0),
            Arguments.of("(()())", 0),
            Arguments.of("(", 1),
            Arguments.of(")", 1),
            Arguments.of("(()", 1),
            Arguments.of("(()()", 1)
        )

        @JvmStatic
        fun test_5() = listOf(
            Arguments.of("", 1),
            Arguments.of("a", 0),
            Arguments.of("aa", 0),
            Arguments.of("aaa", 0),
            Arguments.of("aaaa", 0)
        )

        @JvmStatic
        fun test_6() = listOf(
            Arguments.of("{{[[]]}}()", 0),
            Arguments.of("{[]}{(())()}", 0),
            Arguments.of("{]", 2),
            Arguments.of("[(}", 3),
            Arguments.of("[(])", 2)
        )

        @JvmStatic
        fun test_7() = listOf(
            Arguments.of("1+;r1;", 1),
            Arguments.of("", 0),
            Arguments.of("1+", 2),
            Arguments.of("r1+;", 1),
            Arguments.of("r;", 1),
            Arguments.of("1+1;;", 1),
            Arguments.of("rr;", 2)
        )
    }
}<|MERGE_RESOLUTION|>--- conflicted
+++ resolved
@@ -3,14 +3,8 @@
 import org.junit.jupiter.params.provider.MethodSource
 import org.srcgll.input.LinearInput
 import org.srcgll.input.LinearInputLabel
-<<<<<<< HEAD
 import org.srcgll.input.RecoveryLinearInput
 import org.srcgll.parser.Gll
-=======
-import org.srcgll.parser.Gll
-import org.srcgll.parser.context.Context
-import org.srcgll.parser.context.RecoveryContext
->>>>>>> ec107e5d
 import org.srcgll.rsm.RsmState
 import org.srcgll.rsm.readRsmFromTxt
 import org.srcgll.rsm.symbol.Terminal
@@ -32,200 +26,37 @@
     @ParameterizedTest
     @MethodSource("test_1")
     fun `test BracketStarX grammar`(input: String, weight: Int) {
-<<<<<<< HEAD
         testRecovery("bracket_star_x.txt", input, weight)
-=======
-        val startState = getRsm("bracket_star_x.txt")
-        val inputGraph = LinearInput<Int, LinearInputLabel>()
-        var curVertexId = 0
-
-        inputGraph.addVertex(curVertexId)
-        for (x in input) {
-            inputGraph.addEdge(curVertexId, LinearInputLabel(Terminal(x.toString())), ++curVertexId)
-            inputGraph.addVertex(curVertexId)
-        }
-        inputGraph.addStartVertex(0)
-
-
-        val result = Gll(RecoveryContext(startState, inputGraph)).parse()
-        val recoveredString = buildStringFromSppf(result.first!!)
-
-        val recoveredInputGraph = LinearInput<Int, LinearInputLabel>()
-
-        curVertexId = 0
-        recoveredInputGraph.addVertex(curVertexId)
-        for (x in recoveredString) {
-            recoveredInputGraph.addEdge(curVertexId, LinearInputLabel(Terminal(x)), ++curVertexId)
-            recoveredInputGraph.addVertex(curVertexId)
-        }
-        recoveredInputGraph.addStartVertex(0)
-
-        assert(result.first!!.weight <= weight)
-        assertNotNull(Gll(Context(startState, recoveredInputGraph)).parse().first)
->>>>>>> ec107e5d
     }
 
     @ParameterizedTest
     @MethodSource("test_2")
     fun `test CAStarBStar grammar`(input: String, weight: Int) {
         testRecovery("c_a_star_b_star.txt", input, weight)
-
-<<<<<<< HEAD
-=======
-        inputGraph.addVertex(curVertexId)
-        for (x in input) {
-            inputGraph.addEdge(curVertexId, LinearInputLabel(Terminal(x.toString())), ++curVertexId)
-            inputGraph.addVertex(curVertexId)
-        }
-        inputGraph.addStartVertex(0)
-
-
-        val result = Gll(RecoveryContext(startState, inputGraph)).parse()
-        val recoveredString = buildStringFromSppf(result.first!!)
-
-        val recoveredInputGraph = LinearInput<Int, LinearInputLabel>()
-
-        curVertexId = 0
-        recoveredInputGraph.addVertex(curVertexId)
-        for (x in recoveredString) {
-            recoveredInputGraph.addEdge(curVertexId, LinearInputLabel(Terminal(x)), ++curVertexId)
-            recoveredInputGraph.addVertex(curVertexId)
-        }
-        recoveredInputGraph.addStartVertex(0)
-
-        assert(result.first!!.weight <= weight)
-        assertNotNull(Gll(Context(startState, recoveredInputGraph)).parse().first)
->>>>>>> ec107e5d
     }
 
     @ParameterizedTest
     @MethodSource("test_3")
     fun `test AB grammar`(input: String, weight: Int) {
         testRecovery("ab.txt", input, weight)
-
-<<<<<<< HEAD
-=======
-        inputGraph.addVertex(curVertexId)
-        for (x in input) {
-            inputGraph.addEdge(curVertexId, LinearInputLabel(Terminal(x.toString())), ++curVertexId)
-            inputGraph.addVertex(curVertexId)
-        }
-        inputGraph.addStartVertex(0)
-
-
-        val result = Gll(RecoveryContext(startState, inputGraph)).parse()
-        val recoveredString = buildStringFromSppf(result.first!!)
-
-        val recoveredInputGraph = LinearInput<Int, LinearInputLabel>()
-
-        curVertexId = 0
-        recoveredInputGraph.addVertex(curVertexId)
-        for (x in recoveredString) {
-            recoveredInputGraph.addEdge(curVertexId, LinearInputLabel(Terminal(x)), ++curVertexId)
-            recoveredInputGraph.addVertex(curVertexId)
-        }
-        recoveredInputGraph.addStartVertex(0)
-
-        assert(result.first!!.weight <= weight)
-        assertNotNull(Gll(Context(startState, recoveredInputGraph)).parse().first)
->>>>>>> ec107e5d
     }
 
     @ParameterizedTest
     @MethodSource("test_4")
     fun `test Dyck grammar`(input: String, weight: Int) {
         testRecovery("dyck.txt", input, weight)
-
-<<<<<<< HEAD
-=======
-        inputGraph.addVertex(curVertexId)
-        for (x in input) {
-            inputGraph.addEdge(curVertexId, LinearInputLabel(Terminal(x.toString())), ++curVertexId)
-            inputGraph.addVertex(curVertexId)
-        }
-        inputGraph.addStartVertex(0)
-
-
-        val result = Gll(RecoveryContext(startState, inputGraph)).parse()
-        val recoveredString = buildStringFromSppf(result.first!!)
-
-        val recoveredInputGraph = LinearInput<Int, LinearInputLabel>()
-
-        curVertexId = 0
-        recoveredInputGraph.addVertex(curVertexId)
-        for (x in recoveredString) {
-            recoveredInputGraph.addEdge(curVertexId, LinearInputLabel(Terminal(x)), ++curVertexId)
-            recoveredInputGraph.addVertex(curVertexId)
-        }
-        recoveredInputGraph.addStartVertex(0)
-
-        assert(result.first!!.weight <= weight)
-        assertNotNull(Gll(Context(startState, recoveredInputGraph)).parse().first)
->>>>>>> ec107e5d
     }
 
     @ParameterizedTest
     @MethodSource("test_5")
     fun `test Ambiguous grammar`(input: String, weight: Int) {
-<<<<<<< HEAD
         testRecovery("ambiguous.txt", input, weight)
-
-=======
-        val startState = getRsm("ambiguous.txt")
-        val inputGraph = LinearInput<Int, LinearInputLabel>()
-        var curVertexId = 0
-
-        inputGraph.addVertex(curVertexId)
-        for (x in input) {
-            inputGraph.addEdge(curVertexId, LinearInputLabel(Terminal(x.toString())), ++curVertexId)
-            inputGraph.addVertex(curVertexId)
-        }
-        inputGraph.addStartVertex(0)
-
-        val result = Gll(RecoveryContext(startState, inputGraph)).parse()
-
-        val recoveredString = buildStringFromSppf(result.first!!)
-
-        val recoveredInputGraph = LinearInput<Int, LinearInputLabel>()
-
-        curVertexId = 0
-        recoveredInputGraph.addVertex(curVertexId)
-
-        for (x in recoveredString) {
-            recoveredInputGraph.addEdge(curVertexId, LinearInputLabel(Terminal(x)), ++curVertexId)
-            recoveredInputGraph.addVertex(curVertexId)
-        }
-        recoveredInputGraph.addStartVertex(0)
-
-        assert(result.first!!.weight <= weight)
-        assertNotNull(Gll(Context(startState, recoveredInputGraph)).parse().first)
->>>>>>> ec107e5d
     }
 
     @ParameterizedTest
     @MethodSource("test_6")
     fun `test MultiDyck grammar`(input: String, weight: Int) {
         testRecovery("multi_dyck.txt", input, weight)
-
-<<<<<<< HEAD
-=======
-
-        val result = Gll(RecoveryContext(startState, inputGraph)).parse()
-        val recoveredString = buildStringFromSppf(result.first!!)
-
-        val recoveredInputGraph = LinearInput<Int, LinearInputLabel>()
-
-        curVertexId = 0
-        recoveredInputGraph.addVertex(curVertexId)
-        for (x in recoveredString) {
-            recoveredInputGraph.addEdge(curVertexId, LinearInputLabel(Terminal(x)), ++curVertexId)
-            recoveredInputGraph.addVertex(curVertexId)
-        }
-        recoveredInputGraph.addStartVertex(0)
-
-        assert(result.first!!.weight <= weight)
-        assertNotNull(Gll(Context(startState, recoveredInputGraph)).parse().first)
->>>>>>> ec107e5d
     }
 
     @ParameterizedTest
@@ -247,11 +78,8 @@
         }
         inputGraph.addStartVertex(0)
 
-<<<<<<< HEAD
         val result = Gll.recoveryGll(startState, inputGraph).parse()
-=======
-        val result = Gll(RecoveryContext(startState, inputGraph)).parse()
->>>>>>> ec107e5d
+        
         val recoveredString = buildStringFromSppf(result.first!!)
 
         val recoveredInputGraph = LinearInput<Int, LinearInputLabel>()
@@ -265,11 +93,7 @@
         recoveredInputGraph.addStartVertex(0)
 
         assert(result.first!!.weight <= weight)
-<<<<<<< HEAD
         assertNotNull(Gll.gll(startState, recoveredInputGraph).parse().first)
-=======
-        assertNotNull(Gll(Context(startState, recoveredInputGraph)).parse().first)
->>>>>>> ec107e5d
     }
 
     companion object {
