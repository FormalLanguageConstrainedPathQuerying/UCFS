import org.junit.jupiter.api.Test
import org.junit.jupiter.params.ParameterizedTest
import org.junit.jupiter.params.provider.ValueSource
<<<<<<< HEAD
import org.srcgll.input.LinearInput
import org.srcgll.input.LinearInputLabel
import org.srcgll.parser.Gll
=======
import org.srcgll.RecoveryMode
import org.srcgll.input.LinearInput
import org.srcgll.input.LinearInputLabel
import org.srcgll.parser.Gll
import org.srcgll.parser.context.Context
>>>>>>> ec107e5d
import org.srcgll.rsm.RsmState
import org.srcgll.rsm.symbol.Nonterminal
import org.srcgll.rsm.symbol.Terminal
import kotlin.test.assertNull

class TestFail {
    @Test
    fun `test 'empty' hand-crafted grammar`() {
        val nonterminalS = Nonterminal("S")
        val input = "a"
        val rsmState0 = RsmState(
            nonterminal = nonterminalS,
            isStart = true,
            isFinal = true,
        )
        nonterminalS.startState = rsmState0

        val inputGraph = LinearInput<Int, LinearInputLabel>()
        var curVertexId = 0

        inputGraph.addVertex(curVertexId)
        for (x in input) {
            inputGraph.addEdge(curVertexId, LinearInputLabel(Terminal(x.toString())), ++curVertexId)
            inputGraph.addVertex(curVertexId)
        }
        inputGraph.addStartVertex(0)

<<<<<<< HEAD
        assertNull(Gll.gll(rsmState0, inputGraph).parse().first)
=======
        assertNull(Gll(Context(rsmState0, inputGraph)).parse().first)
>>>>>>> ec107e5d
    }

    @ParameterizedTest(name = "Should be Null for {0}")
    @ValueSource(strings = ["", "b", "bb", "ab", "aa"])
    fun `test 'a' hand-crafted grammar`(input: String) {
        val nonterminalS = Nonterminal("S")
        val rsmState0 = RsmState(
            nonterminal = nonterminalS,
            isStart = true,
        )
        nonterminalS.startState = rsmState0
        rsmState0.addEdge(
            symbol = Terminal("a"), destinationState = RsmState(
                nonterminal = nonterminalS,
                isFinal = true,
            )
        )

        val inputGraph = LinearInput<Int, LinearInputLabel>()
        var curVertexId = 0

        inputGraph.addVertex(curVertexId)
        for (x in input) {
            inputGraph.addEdge(curVertexId, LinearInputLabel(Terminal(x.toString())), ++curVertexId)
            inputGraph.addVertex(curVertexId)
        }
        inputGraph.addStartVertex(0)


<<<<<<< HEAD
        assertNull(Gll.gll(rsmState0, inputGraph).parse().first)
=======
        assertNull(Gll(Context(rsmState0, inputGraph)).parse().first)
>>>>>>> ec107e5d
    }

    @ParameterizedTest(name = "Should be Null for {0}")
    @ValueSource(strings = ["", "a", "b", "aba", "ababa", "aa", "b", "bb", "c", "cc"])
    fun `test 'ab' hand-crafted grammar`(input: String) {
        val nonterminalS = Nonterminal("S")
        val rsmState0 = RsmState(
            nonterminal = nonterminalS,
            isStart = true,
        )
        nonterminalS.startState = rsmState0
        val rsmState1 = RsmState(
            nonterminal = nonterminalS,
        )
        rsmState0.addEdge(
            symbol = Terminal("a"),
            destinationState = rsmState1,
        )
        rsmState1.addEdge(
            symbol = Terminal("b"), destinationState = RsmState(
                nonterminal = nonterminalS,
                isFinal = true,
            )
        )

        val inputGraph = LinearInput<Int, LinearInputLabel>()
        var curVertexId = 0

        inputGraph.addVertex(curVertexId)
        for (x in input) {
            inputGraph.addEdge(curVertexId, LinearInputLabel(Terminal(x.toString())), ++curVertexId)
            inputGraph.addVertex(curVertexId)
        }
        inputGraph.addStartVertex(0)


<<<<<<< HEAD
        assertNull(Gll.gll(rsmState0, inputGraph).parse().first)
=======
        assertNull(Gll(Context(rsmState0, inputGraph)).parse().first)
>>>>>>> ec107e5d
    }

    @ParameterizedTest(name = "Should be Null for {0}")
    @ValueSource(strings = ["b", "bb", "c", "cc", "ab", "ac"])
    fun `test 'a-star' hand-crafted grammar`(input: String) {
        val nonterminalS = Nonterminal("S")
        val rsmState0 = RsmState(
            nonterminal = nonterminalS,
            isStart = true,
            isFinal = true,
        )
        nonterminalS.startState = rsmState0
        val rsmState1 = RsmState(
            nonterminal = nonterminalS,
            isFinal = true,
        )
        rsmState0.addEdge(
            symbol = Terminal("a"),
            destinationState = rsmState1,
        )
        rsmState1.addEdge(
            symbol = Terminal("a"),
            destinationState = rsmState1,
        )

        val inputGraph = LinearInput<Int, LinearInputLabel>()
        var curVertexId = 0

        inputGraph.addVertex(curVertexId)
        for (x in input) {
            inputGraph.addEdge(curVertexId, LinearInputLabel(Terminal(x.toString())), ++curVertexId)
            inputGraph.addVertex(curVertexId)
        }
        inputGraph.addStartVertex(0)


<<<<<<< HEAD
        assertNull(Gll.gll(rsmState0, inputGraph).parse().first)
=======
        assertNull(Gll(Context(rsmState0, inputGraph)).parse().first)
>>>>>>> ec107e5d
    }

    @ParameterizedTest(name = "Should be Null for {0}")
    @ValueSource(strings = ["", "b", "bb", "c", "cc", "ab", "ac"])
    fun `test 'a-plus' hand-crafted grammar`(input: String) {
        val nonterminalS = Nonterminal("S")
        val rsmState0 = RsmState(
            nonterminal = nonterminalS,
            isStart = true,
        )
        nonterminalS.startState = rsmState0
        val rsmState1 = RsmState(
            nonterminal = nonterminalS,
            isFinal = true,
        )
        rsmState0.addEdge(
            symbol = Terminal("a"),
            destinationState = rsmState1,
        )
        rsmState1.addEdge(
            symbol = Terminal("a"),
            destinationState = rsmState1,
        )

        val inputGraph = LinearInput<Int, LinearInputLabel>()
        var curVertexId = 0

        inputGraph.addVertex(curVertexId)
        for (x in input) {
            inputGraph.addEdge(curVertexId, LinearInputLabel(Terminal(x.toString())), ++curVertexId)
            inputGraph.addVertex(curVertexId)
        }
        inputGraph.addStartVertex(0)


<<<<<<< HEAD
        assertNull(Gll.gll(rsmState0, inputGraph).parse().first)
=======
        assertNull(Gll(Context(rsmState0, inputGraph)).parse().first)
>>>>>>> ec107e5d
    }

    @ParameterizedTest(name = "Should be Null for {0}")
    @ValueSource(
        strings = [
            "abaa",
            "abba",
            "abca",
            "ababaa",
            "ababba",
            "ababca",
            "abbb",
            "abcb",
            "ababbb",
            "ababcb",
            "abac",
            "abbc",
            "abcc",
            "ababac",
            "ababbc",
            "ababcc",
        ]
    )
    fun `test '(ab)-star' hand-crafted grammar`(input: String) {
        val nonterminalS = Nonterminal("S")
        val rsmState0 = RsmState(
            nonterminal = nonterminalS,
            isStart = true,
            isFinal = true,
        )
        nonterminalS.startState = rsmState0
        val rsmState1 = RsmState(
            nonterminal = nonterminalS,
            isFinal = true,
        )
        rsmState0.addEdge(
            symbol = Terminal("ab"),
            destinationState = rsmState1,
        )
        rsmState1.addEdge(
            symbol = Terminal("ab"),
            destinationState = rsmState1,
        )

        val inputGraph = LinearInput<Int, LinearInputLabel>()
        var curVertexId = 0

        inputGraph.addVertex(curVertexId)
        for (x in input) {
            inputGraph.addEdge(curVertexId, LinearInputLabel(Terminal(x.toString())), ++curVertexId)
            inputGraph.addVertex(curVertexId)
        }
        inputGraph.addStartVertex(0)


<<<<<<< HEAD
        assertNull(Gll.gll(rsmState0, inputGraph).parse().first)
=======
        assertNull(Gll(Context(rsmState0, inputGraph)).parse().first)
>>>>>>> ec107e5d
    }

    @ParameterizedTest(name = "Should be Null for {0}")
    @ValueSource(
        strings = [
            "(",
            ")",
            "((",
            "))",
            "()(",
            "()()(",
            "()()()(",
            "())",
            "()())",
            "()()())",
            "(())(",
            "(())()(",
            "(())()()(",
            "(()))",
            "(())())",
            "(())()())",
            "(())(())(",
            "(())(())()(",
            "(())(())()()(",
            "(())(()))",
            "(())(())())",
            "(())(())()())",
            "(()())(()())(",
            "(()())(()()))",
        ]
    )
    fun `test 'dyck' hand-crafted grammar`(input: String) {
        val nonterminalS = Nonterminal("S")
        val rsmState0 = RsmState(
            nonterminal = nonterminalS,
            isStart = true,
            isFinal = true,
        )
        nonterminalS.startState = rsmState0
        val rsmState1 = RsmState(
            nonterminal = nonterminalS,
        )
        val rsmState2 = RsmState(
            nonterminal = nonterminalS,
        )
        val rsmState3 = RsmState(
            nonterminal = nonterminalS,
        )
        val rsmState4 = RsmState(
            nonterminal = nonterminalS,
            isFinal = true,
        )

        rsmState0.addEdge(
            symbol = Terminal("("),
            destinationState = rsmState1,
        )
        rsmState1.addEdge(
            symbol = nonterminalS,
            destinationState = rsmState2,
        )
        rsmState2.addEdge(
            symbol = Terminal(")"),
            destinationState = rsmState3,
        )
        rsmState3.addEdge(
            symbol = nonterminalS,
            destinationState = rsmState4,
        )

        val inputGraph = LinearInput<Int, LinearInputLabel>()
        var curVertexId = 0

        inputGraph.addVertex(curVertexId)
        for (x in input) {
            inputGraph.addEdge(curVertexId, LinearInputLabel(Terminal(x.toString())), ++curVertexId)
            inputGraph.addVertex(curVertexId)
        }
        inputGraph.addStartVertex(0)


<<<<<<< HEAD
        assertNull(Gll.gll(rsmState0, inputGraph).parse().first)
=======
        assertNull(Gll(Context(rsmState0, inputGraph)).parse().first)
>>>>>>> ec107e5d
    }

    @ParameterizedTest(name = "Should be Null for {0}")
    @ValueSource(
        strings = [
            "",
            "a",
            "b",
            "c",
            "d",
            "aa",
            "ac",
            "ad",
            "ba",
            "bb",
            "bc",
            "bd",
            "ca",
            "cb",
            "cc",
            "da",
            "db",
            "dc",
            "dd",
        ]
    )
    fun `test 'ab or cd' hand-crafted grammar`(input: String) {
        val nonterminalS = Nonterminal("S")
        val rsmState0 = RsmState(
            nonterminal = nonterminalS,
            isStart = true,
        )
        val rsmState1 = RsmState(
            nonterminal = nonterminalS,
            isFinal = true,
        )

        nonterminalS.startState = rsmState0

        rsmState0.addEdge(symbol = Terminal("ab"), destinationState = rsmState1)
        rsmState0.addEdge(symbol = Terminal("cd"), destinationState = rsmState1)

        val inputGraph = LinearInput<Int, LinearInputLabel>()
        var curVertexId = 0

        inputGraph.addVertex(curVertexId)
        for (x in input) {
            inputGraph.addEdge(curVertexId, LinearInputLabel(Terminal(x.toString())), ++curVertexId)
            inputGraph.addVertex(curVertexId)
        }
        inputGraph.addStartVertex(0)


<<<<<<< HEAD
        assertNull(Gll.gll(rsmState0, inputGraph).parse().first)
=======
        assertNull(Gll(Context(rsmState0, inputGraph)).parse().first)
>>>>>>> ec107e5d
    }

    @ParameterizedTest(name = "Should be Null for {0}")
    @ValueSource(strings = ["b", "bb", "ab"])
    fun `test 'a-optional' hand-crafted grammar`(input: String) {
        val nonterminalS = Nonterminal("S")
        val rsmState0 = RsmState(
            nonterminal = nonterminalS,
            isStart = true,
            isFinal = true,
        )
        val rsmState1 = RsmState(
            nonterminal = nonterminalS,
            isFinal = true,
        )

        nonterminalS.startState = rsmState0

        rsmState0.addEdge(symbol = Terminal("a"), destinationState = rsmState1)

        val inputGraph = LinearInput<Int, LinearInputLabel>()
        var curVertexId = 0

        inputGraph.addVertex(curVertexId)
        for (x in input) {
            inputGraph.addEdge(curVertexId, LinearInputLabel(Terminal(x.toString())), ++curVertexId)
            inputGraph.addVertex(curVertexId)
        }
        inputGraph.addStartVertex(0)


<<<<<<< HEAD
        assertNull(Gll.gll(rsmState0, inputGraph).parse().first)
=======
        assertNull(Gll(Context(rsmState0, inputGraph)).parse().first)
>>>>>>> ec107e5d
    }

    @ParameterizedTest(name = "Should be Null for {0}")
    @ValueSource(strings = ["", "a", "b", "c", "ab", "ac", "abb", "bc", "abcd"])
    fun `test 'abc' ambiguous hand-crafted grammar`(input: String) {
        val nonterminalS = Nonterminal("S")
        val nonterminalA = Nonterminal("A")
        val nonterminalB = Nonterminal("B")
        val rsmState0 = RsmState(
            nonterminal = nonterminalS,
            isStart = true,
        )
        nonterminalS.startState = rsmState0
        val rsmState1 = RsmState(
            nonterminal = nonterminalS,
        )
        val rsmState2 = RsmState(
            nonterminal = nonterminalS,
        )
        val rsmState3 = RsmState(
            nonterminal = nonterminalS,
            isFinal = true,
        )
        val rsmState4 = RsmState(
            nonterminal = nonterminalS,
        )
        val rsmState5 = RsmState(
            nonterminal = nonterminalS,
            isFinal = true,
        )
        val rsmState6 = RsmState(
            nonterminal = nonterminalA,
            isStart = true,
        )
        nonterminalA.startState = rsmState6
        val rsmState7 = RsmState(
            nonterminal = nonterminalA,
        )
        val rsmState8 = RsmState(
            nonterminal = nonterminalA,
            isFinal = true,
        )
        val rsmState9 = RsmState(
            nonterminal = nonterminalB,
            isStart = true,
        )
        nonterminalB.startState = rsmState9
        val rsmState10 = RsmState(
            nonterminal = nonterminalB,
            isFinal = true,
        )

        rsmState0.addEdge(
            symbol = Terminal("a"),
            destinationState = rsmState1,
        )
        rsmState1.addEdge(
            symbol = nonterminalB,
            destinationState = rsmState2,
        )
        rsmState2.addEdge(
            symbol = Terminal("c"),
            destinationState = rsmState3,
        )
        rsmState0.addEdge(
            symbol = nonterminalA,
            destinationState = rsmState4,
        )
        rsmState4.addEdge(
            symbol = Terminal("c"),
            destinationState = rsmState5,
        )

        rsmState6.addEdge(
            symbol = Terminal("a"),
            destinationState = rsmState7,
        )
        rsmState7.addEdge(
            symbol = Terminal("b"),
            destinationState = rsmState8,
        )

        rsmState9.addEdge(
            symbol = Terminal("b"),
            destinationState = rsmState10,
        )

        val inputGraph = LinearInput<Int, LinearInputLabel>()
        var curVertexId = 0

        inputGraph.addVertex(curVertexId)
        for (x in input) {
            inputGraph.addEdge(curVertexId, LinearInputLabel(Terminal(x.toString())), ++curVertexId)
            inputGraph.addVertex(curVertexId)
        }
        inputGraph.addStartVertex(0)


<<<<<<< HEAD
        assertNull(Gll.gll(rsmState0, inputGraph).parse().first)
=======
        assertNull(Gll(Context(rsmState0, inputGraph)).parse().first)
>>>>>>> ec107e5d
    }

    @ParameterizedTest(name = "Should be Null for {0}")
    @ValueSource(
        strings = [
            "",
            "a",
            "b",
            "c",
            "d",
            "aa",
            "ac",
            "ad",
            "ba",
            "bb",
            "bc",
            "bd",
            "ca",
            "cb",
            "cc",
            "da",
            "db",
            "dc",
            "dd",
        ]
    )
    fun `test 'ab or cd' ambiguous hand-crafted grammar`(input: String) {
        val nonterminalS = Nonterminal("S")
        val nonterminalA = Nonterminal("A")
        val nonterminalB = Nonterminal("B")

        val rsmState0 = RsmState(
            nonterminal = nonterminalS,
            isStart = true,
        )
        nonterminalS.startState = rsmState0
        val rsmState1 = RsmState(
            nonterminal = nonterminalS,
            isFinal = true,
        )
        val rsmState2 = RsmState(
            nonterminal = nonterminalS,
            isFinal = true,
        )
        val rsmState3 = RsmState(
            nonterminal = nonterminalA,
            isStart = true,
        )
        nonterminalA.startState = rsmState3
        val rsmState4 = RsmState(
            nonterminal = nonterminalA,
            isFinal = true,
        )
        val rsmState5 = RsmState(
            nonterminal = nonterminalA,
            isFinal = true,
        )
        val rsmState6 = RsmState(
            nonterminal = nonterminalB,
            isStart = true,
        )
        nonterminalB.startState = rsmState6
        val rsmState7 = RsmState(nonterminal = nonterminalB, isFinal = true)
        val rsmState8 = RsmState(
            nonterminal = nonterminalB,
            isFinal = true,
        )

        rsmState0.addEdge(
            symbol = nonterminalA,
            destinationState = rsmState1,
        )
        rsmState0.addEdge(
            symbol = nonterminalB,
            destinationState = rsmState2,
        )
        rsmState3.addEdge(
            symbol = Terminal("ab"),
            destinationState = rsmState4,
        )
        rsmState3.addEdge(
            symbol = Terminal("cd"),
            destinationState = rsmState5,
        )
        rsmState6.addEdge(
            symbol = Terminal("ab"),
            destinationState = rsmState7,
        )
        rsmState6.addEdge(
            symbol = Terminal("cd"),
            destinationState = rsmState8,
        )

        val inputGraph = LinearInput<Int, LinearInputLabel>()
        var curVertexId = 0

        inputGraph.addVertex(curVertexId)
        for (x in input) {
            inputGraph.addEdge(curVertexId, LinearInputLabel(Terminal(x.toString())), ++curVertexId)
            inputGraph.addVertex(curVertexId)
        }
        inputGraph.addStartVertex(0)


<<<<<<< HEAD
        assertNull(Gll.gll(rsmState0, inputGraph).parse().first)
=======
        assertNull(Gll(Context(rsmState0, inputGraph)).parse().first)
>>>>>>> ec107e5d
    }
}<|MERGE_RESOLUTION|>--- conflicted
+++ resolved
@@ -1,17 +1,9 @@
 import org.junit.jupiter.api.Test
 import org.junit.jupiter.params.ParameterizedTest
 import org.junit.jupiter.params.provider.ValueSource
-<<<<<<< HEAD
 import org.srcgll.input.LinearInput
 import org.srcgll.input.LinearInputLabel
 import org.srcgll.parser.Gll
-=======
-import org.srcgll.RecoveryMode
-import org.srcgll.input.LinearInput
-import org.srcgll.input.LinearInputLabel
-import org.srcgll.parser.Gll
-import org.srcgll.parser.context.Context
->>>>>>> ec107e5d
 import org.srcgll.rsm.RsmState
 import org.srcgll.rsm.symbol.Nonterminal
 import org.srcgll.rsm.symbol.Terminal
@@ -39,11 +31,7 @@
         }
         inputGraph.addStartVertex(0)
 
-<<<<<<< HEAD
-        assertNull(Gll.gll(rsmState0, inputGraph).parse().first)
-=======
-        assertNull(Gll(Context(rsmState0, inputGraph)).parse().first)
->>>>>>> ec107e5d
+        assertNull(Gll.gll(rsmState0, inputGraph).parse().first)
     }
 
     @ParameterizedTest(name = "Should be Null for {0}")
@@ -73,11 +61,7 @@
         inputGraph.addStartVertex(0)
 
 
-<<<<<<< HEAD
-        assertNull(Gll.gll(rsmState0, inputGraph).parse().first)
-=======
-        assertNull(Gll(Context(rsmState0, inputGraph)).parse().first)
->>>>>>> ec107e5d
+        assertNull(Gll.gll(rsmState0, inputGraph).parse().first)
     }
 
     @ParameterizedTest(name = "Should be Null for {0}")
@@ -114,11 +98,8 @@
         inputGraph.addStartVertex(0)
 
 
-<<<<<<< HEAD
-        assertNull(Gll.gll(rsmState0, inputGraph).parse().first)
-=======
-        assertNull(Gll(Context(rsmState0, inputGraph)).parse().first)
->>>>>>> ec107e5d
+
+        assertNull(Gll.gll(rsmState0, inputGraph).parse().first)
     }
 
     @ParameterizedTest(name = "Should be Null for {0}")
@@ -155,11 +136,7 @@
         inputGraph.addStartVertex(0)
 
 
-<<<<<<< HEAD
-        assertNull(Gll.gll(rsmState0, inputGraph).parse().first)
-=======
-        assertNull(Gll(Context(rsmState0, inputGraph)).parse().first)
->>>>>>> ec107e5d
+        assertNull(Gll.gll(rsmState0, inputGraph).parse().first)
     }
 
     @ParameterizedTest(name = "Should be Null for {0}")
@@ -195,11 +172,7 @@
         inputGraph.addStartVertex(0)
 
 
-<<<<<<< HEAD
-        assertNull(Gll.gll(rsmState0, inputGraph).parse().first)
-=======
-        assertNull(Gll(Context(rsmState0, inputGraph)).parse().first)
->>>>>>> ec107e5d
+        assertNull(Gll.gll(rsmState0, inputGraph).parse().first)
     }
 
     @ParameterizedTest(name = "Should be Null for {0}")
@@ -255,11 +228,7 @@
         inputGraph.addStartVertex(0)
 
 
-<<<<<<< HEAD
-        assertNull(Gll.gll(rsmState0, inputGraph).parse().first)
-=======
-        assertNull(Gll(Context(rsmState0, inputGraph)).parse().first)
->>>>>>> ec107e5d
+        assertNull(Gll.gll(rsmState0, inputGraph).parse().first)
     }
 
     @ParameterizedTest(name = "Should be Null for {0}")
@@ -341,11 +310,7 @@
         inputGraph.addStartVertex(0)
 
 
-<<<<<<< HEAD
-        assertNull(Gll.gll(rsmState0, inputGraph).parse().first)
-=======
-        assertNull(Gll(Context(rsmState0, inputGraph)).parse().first)
->>>>>>> ec107e5d
+        assertNull(Gll.gll(rsmState0, inputGraph).parse().first)
     }
 
     @ParameterizedTest(name = "Should be Null for {0}")
@@ -399,11 +364,7 @@
         inputGraph.addStartVertex(0)
 
 
-<<<<<<< HEAD
-        assertNull(Gll.gll(rsmState0, inputGraph).parse().first)
-=======
-        assertNull(Gll(Context(rsmState0, inputGraph)).parse().first)
->>>>>>> ec107e5d
+        assertNull(Gll.gll(rsmState0, inputGraph).parse().first)
     }
 
     @ParameterizedTest(name = "Should be Null for {0}")
@@ -435,11 +396,7 @@
         inputGraph.addStartVertex(0)
 
 
-<<<<<<< HEAD
-        assertNull(Gll.gll(rsmState0, inputGraph).parse().first)
-=======
-        assertNull(Gll(Context(rsmState0, inputGraph)).parse().first)
->>>>>>> ec107e5d
+        assertNull(Gll.gll(rsmState0, inputGraph).parse().first)
     }
 
     @ParameterizedTest(name = "Should be Null for {0}")
@@ -538,11 +495,7 @@
         inputGraph.addStartVertex(0)
 
 
-<<<<<<< HEAD
-        assertNull(Gll.gll(rsmState0, inputGraph).parse().first)
-=======
-        assertNull(Gll(Context(rsmState0, inputGraph)).parse().first)
->>>>>>> ec107e5d
+        assertNull(Gll.gll(rsmState0, inputGraph).parse().first)
     }
 
     @ParameterizedTest(name = "Should be Null for {0}")
@@ -647,10 +600,6 @@
         inputGraph.addStartVertex(0)
 
 
-<<<<<<< HEAD
-        assertNull(Gll.gll(rsmState0, inputGraph).parse().first)
-=======
-        assertNull(Gll(Context(rsmState0, inputGraph)).parse().first)
->>>>>>> ec107e5d
+        assertNull(Gll.gll(rsmState0, inputGraph).parse().first)
     }
 }