--- conflicted
+++ resolved
@@ -3,13 +3,8 @@
 import org.srcgll.descriptors.Descriptor
 import org.srcgll.parser.context.IContext
 import org.srcgll.rsm.RsmState
+import org.srcgll.rsm.symbol.ITerminal
 import org.srcgll.rsm.symbol.Nonterminal
-<<<<<<< HEAD
-import org.srcgll.rsm.symbol.Terminal
-=======
-import org.srcgll.rsm.symbol.ITerminal
-import org.srcgll.sppf.TerminalRecoveryEdge
->>>>>>> edb56ef2
 import org.srcgll.sppf.node.SppfNode
 
 /**
@@ -32,15 +27,9 @@
      */
     override fun handleEdges(
         handleTerminalOrEpsilonEdge: (
-<<<<<<< HEAD
-            descriptor: Descriptor<VertexType>,
-            sppfNode: SppfNode<VertexType>?,
-            terminal: Terminal<*>?,
-=======
             curDescriptor: Descriptor<VertexType>,
             curSppfNode: SppfNode<VertexType>?,
             terminal: ITerminal?,
->>>>>>> edb56ef2
             targetState: RsmState,
             targetVertex: VertexType,
             targetWeight: Int,
@@ -64,7 +53,6 @@
         )
     }
 
-<<<<<<< HEAD
     /**
      * Collects all possible edges, via which we can traverse in RSM
      * @param descriptor - current parsing stage
@@ -77,15 +65,6 @@
 
         val errorRecoveryEdges = HashSet<RecoveryEdge<VertexType>>()
         val currentEdges = getEdges(inputPosition)
-=======
-    private fun createRecoveryEdges(curDescriptor: Descriptor<VertexType>): HashMap<ITerminal?, TerminalRecoveryEdge<VertexType>> {
-        val pos = curDescriptor.inputPosition
-        val state = curDescriptor.rsmState
-        val terminalEdges = state.terminalEdges
-
-        val errorRecoveryEdges = HashMap<ITerminal?, TerminalRecoveryEdge<VertexType>>()
-        val currentEdges = getEdges(pos)
->>>>>>> edb56ef2
 
         if (currentEdges.isNotEmpty()) {
             addTerminalRecoveryEdges(terminalEdges, errorRecoveryEdges, inputPosition, rsmState, currentEdges)
@@ -104,17 +83,10 @@
      * @param rsmState - current rsmState
      */
     private fun addEpsilonRecoveryEdges(
-<<<<<<< HEAD
-        terminalEdges: HashMap<Terminal<*>, HashSet<RsmState>>,
+        terminalEdges: HashMap<ITerminal, HashSet<RsmState>>,
         errorRecoveryEdges: HashSet<RecoveryEdge<VertexType>>,
         inputPosition: VertexType,
         rsmState: RsmState
-=======
-        terminalEdges: HashMap<ITerminal, HashSet<RsmState>>,
-        errorRecoveryEdges: HashMap<ITerminal?, TerminalRecoveryEdge<VertexType>>,
-        pos: VertexType,
-        state: RsmState
->>>>>>> edb56ef2
     ) {
         for (terminal in rsmState.errorRecoveryLabels) {
             if (!terminalEdges[terminal].isNullOrEmpty()) {
@@ -132,17 +104,10 @@
      * @param currentEdges - outgoing edges from current vertex in input graph
      */
     private fun addTerminalRecoveryEdges(
-<<<<<<< HEAD
-        terminalEdges: HashMap<Terminal<*>, HashSet<RsmState>>,
+        terminalEdges: HashMap<ITerminal, HashSet<RsmState>>,
         errorRecoveryEdges: HashSet<RecoveryEdge<VertexType>>,
         inputPosition: VertexType,
         rsmState: RsmState,
-=======
-        terminalEdges: HashMap<ITerminal, HashSet<RsmState>>,
-        errorRecoveryEdges: HashMap<ITerminal?, TerminalRecoveryEdge<VertexType>>,
-        pos: VertexType,
-        state: RsmState,
->>>>>>> edb56ef2
         currentEdges: MutableList<Edge<VertexType, LabelType>>
     ) {
         for (currentEdge in currentEdges) {
@@ -173,29 +138,16 @@
      * @param descriptor - current parsing stage
      */
     private fun handleRecoveryEdges(
-<<<<<<< HEAD
         errorRecoveryEdges: HashSet<RecoveryEdge<VertexType>>,
         handleTerminalOrEpsilonEdge: (
             descriptor: Descriptor<VertexType>,
             sppfNode: SppfNode<VertexType>?,
-            terminal: Terminal<*>?,
-=======
-        errorRecoveryEdges: HashMap<ITerminal?, TerminalRecoveryEdge<VertexType>>,
-        handleTerminalOrEpsilonEdge: (
-            curDescriptor: Descriptor<VertexType>,
-            curSppfNode: SppfNode<VertexType>?,
             terminal: ITerminal?,
->>>>>>> edb56ef2
             targetState: RsmState,
             targetVertex: VertexType,
             targetWeight: Int,
         ) -> Unit,
-<<<<<<< HEAD
         descriptor: Descriptor<VertexType>
-=======
-        curDescriptor: Descriptor<VertexType>,
-        terminalEdges: HashMap<ITerminal, HashSet<RsmState>>
->>>>>>> edb56ef2
     ) {
         val terminalEdges = descriptor.rsmState.terminalEdges
 
@@ -226,5 +178,8 @@
                 }
             }
         }
+
     }
+
+
 }