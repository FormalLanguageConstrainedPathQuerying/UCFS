--- conflicted
+++ resolved
@@ -216,15 +216,9 @@
      * @param targetWeight - weight that should be assigned to newly created nodes in sppf
      */
     fun handleTerminalOrEpsilonEdge(
-<<<<<<< HEAD
         descriptor: Descriptor<VertexType>,
         sppfNode: SppfNode<VertexType>?,
-        terminal: Terminal<*>?,
-=======
-        curDescriptor: Descriptor<VertexType>,
-        curSppfNode: SppfNode<VertexType>?,
         terminal: ITerminal?,
->>>>>>> edb56ef2
         targetState: RsmState,
         targetVertex: VertexType,
         targetWeight: Int,
