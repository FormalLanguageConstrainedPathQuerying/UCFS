package org.srcgll

import org.srcgll.descriptors.Descriptor
import org.srcgll.descriptors.ErrorRecoveringDescriptorsStack
import org.srcgll.descriptors.IDescriptorsStack
import org.srcgll.gss.GSSNode
import org.srcgll.input.IGraph
import org.srcgll.input.ILabel
import org.srcgll.rsm.RSMNonterminalEdge
import org.srcgll.rsm.RSMState
import org.srcgll.rsm.RSMTerminalEdge
import org.srcgll.rsm.symbol.Nonterminal
import org.srcgll.rsm.symbol.Terminal
import org.srcgll.sppf.SPPF
import org.srcgll.sppf.TerminalRecoveryEdge
import org.srcgll.sppf.node.*


class GLL<VertexType, LabelType : ILabel>(
    private val startState: RSMState,
    private val input: IGraph<VertexType, LabelType>,
    private val recovery: RecoveryMode,
) {
    private val stack: IDescriptorsStack<VertexType> = ErrorRecoveringDescriptorsStack()
    private val sppf: SPPF<VertexType> = SPPF()
    private val poppedGSSNodes: HashMap<GSSNode<VertexType>, HashSet<SPPFNode<VertexType>?>> = HashMap()
    private val createdGSSNodes: HashMap<GSSNode<VertexType>, GSSNode<VertexType>> = HashMap()
    private var parseResult: SPPFNode<VertexType>? = null
    private val reachabilityPairs: HashMap<Pair<VertexType, VertexType>, Int> = HashMap()

    fun parse(): Pair<SPPFNode<VertexType>?, HashMap<Pair<VertexType, VertexType>, Int>> {
        for (startVertex in input.getInputStartVertices()) {
            val descriptor = Descriptor(
                startState,
                getOrCreateGSSNode(startState.nonterminal, startVertex, weight = 0),
                sppfNode = null,
                startVertex
            )
            addDescriptor(descriptor)
        }

        // Continue parsing until all default descriptors processed
        while (!stack.defaultDescriptorsStackIsEmpty()) {
            val curDefaultDescriptor = stack.next()

            parse(curDefaultDescriptor)
        }

        // If string was not parsed - process recovery descriptors until first valid parse tree is found
        // Due to the Error Recovery algorithm used it will be parse tree of the string with min editing cost
        while (recovery == RecoveryMode.ON && parseResult == null) {
            val curRecoveryDescriptor = stack.next()

            parse(curRecoveryDescriptor)
        }

        return Pair(parseResult, reachabilityPairs)
    }

    fun parse(vertex: VertexType): Pair<SPPFNode<VertexType>?, HashMap<Pair<VertexType, VertexType>, Int>> {
        stack.recoverDescriptors(vertex)
        sppf.invalidate(vertex, parseResult as ISPPFNode)

        parseResult = null

        while (!stack.defaultDescriptorsStackIsEmpty()) {
            val curDefaultDescriptor = stack.next()

            parse(curDefaultDescriptor)
        }

        while (parseResult == null && recovery == RecoveryMode.ON) {
            val curRecoveryDescriptor = stack.next()

            parse(curRecoveryDescriptor)
        }

        return Pair(parseResult, reachabilityPairs)
    }
    
    private fun parse(curDescriptor: Descriptor<VertexType>) {
        val state = curDescriptor.rsmState
        val pos = curDescriptor.inputPosition
        val gssNode = curDescriptor.gssNode
        var curSPPFNode = curDescriptor.sppfNode
        var leftExtent = curSPPFNode?.leftExtent
        var rightExtent = curSPPFNode?.rightExtent
        val terminalEdges = state.getTerminalEdges()
        val nonTerminalEdges = state.getNonTerminalEdges()

        stack.addToHandled(curDescriptor)

        if (state.isStart && state.isFinal) {
            curSPPFNode = sppf.getNodeP(state, curSPPFNode, sppf.getOrCreateItemSPPFNode(state, pos, pos, weight = 0))
            leftExtent = curSPPFNode.leftExtent
            rightExtent = curSPPFNode.rightExtent
        }

        if (curSPPFNode is SymbolSPPFNode<VertexType> && state.nonterminal == startState.nonterminal
            && input.isStart(leftExtent!!) && input.isFinal(rightExtent!!)
        ) {
            if (parseResult == null || parseResult!!.weight > curSPPFNode.weight) {
                parseResult = curSPPFNode
            }

            val pair = Pair(leftExtent, rightExtent)
            val distance = sppf.minDistance(curSPPFNode)

            reachabilityPairs[pair] =
                if (reachabilityPairs.containsKey(pair)) {
                    minOf(distance, reachabilityPairs[pair]!!)
                } else {
                    distance
                }
        }

        for (inputEdge in input.getEdges(pos)) {
            if (inputEdge.label.terminal == null) {
                val descriptor = Descriptor(
                    state, gssNode, sppf.getNodeP(
                        state, curSPPFNode, sppf.getOrCreateTerminalSPPFNode(
                            terminal = null, pos, inputEdge.head, weight = 0
                        )
                    ), inputEdge.head
                )
                addDescriptor(descriptor)
                continue
            }
<<<<<<< HEAD
            for ((edgeTerminal, targetStates) in state.outgoingTerminalEdges) {
                if (inputEdge.label.terminal == edgeTerminal) {
                    for (target in targetStates) {
                        val rsmEdge = RSMTerminalEdge(edgeTerminal, target)
=======
            for (kvp in terminalEdges) {
                if (inputEdge.label.terminal == kvp.key) {
                    for (target in kvp.value) {
                        val rsmEdge = RSMTerminalEdge(kvp.key, target)
>>>>>>> c4ef2d57

                        val descriptor = Descriptor(
                            rsmEdge.head, gssNode, sppf.getNodeP(
                                rsmEdge.head, curSPPFNode, sppf.getOrCreateTerminalSPPFNode(
                                    rsmEdge.terminal, pos, inputEdge.head, weight = 0
                                )
                            ), inputEdge.head
                        )
                        addDescriptor(descriptor)
                    }
                }
            }
        }

<<<<<<< HEAD
        for ((edgeNonterminal, targetStates) in state.outgoingNonterminalEdges) {
            for (target in targetStates) {
                val rsmEdge = RSMNonterminalEdge(edgeNonterminal, target)
=======
        for (kvp in nonTerminalEdges) {
            for (target in kvp.value) {
                val rsmEdge = RSMNonterminalEdge(kvp.key, target)
>>>>>>> c4ef2d57

                val descriptor = Descriptor(
                    rsmEdge.nonterminal.startState,
                    createGSSNode(rsmEdge.nonterminal, rsmEdge.head, gssNode, curSPPFNode, pos),
                    sppfNode = null,
                    pos
                )
                addDescriptor(descriptor)
            }
        }

        if (recovery == RecoveryMode.ON) {
            val errorRecoveryEdges = HashMap<Terminal<*>?, TerminalRecoveryEdge<VertexType>>()
            val currentEdges = input.getEdges(pos)

            if (currentEdges.isNotEmpty()) {
                for (currentEdge in currentEdges) {
                    if (currentEdge.label.terminal == null) continue

                    val currentTerminal = currentEdge.label.terminal!!

                    val coveredByCurrentTerminal: HashSet<RSMState> = terminalEdges[currentTerminal] ?: hashSetOf()

                    for (terminal in state.errorRecoveryLabels) {
<<<<<<< HEAD
                        coveredByCurrentTerminal.forEach { state.outgoingTerminalEdges[terminal]?.remove(it) }
=======
                        val coveredByTerminal = HashSet(terminalEdges[terminal] as HashSet<RSMState>)

                        coveredByCurrentTerminal.forEach { coveredByTerminal.remove(it) }
>>>>>>> c4ef2d57

                        if (terminal != currentTerminal && !state.outgoingTerminalEdges[terminal].isNullOrEmpty()) {
                            errorRecoveryEdges[terminal] = TerminalRecoveryEdge(pos, weight = 1)
                        }
                    }
                    errorRecoveryEdges[null] = TerminalRecoveryEdge(currentEdge.head, weight = 1)
                }
            } else {
                for (terminal in state.errorRecoveryLabels) {
<<<<<<< HEAD
                    if (!state.outgoingTerminalEdges[terminal].isNullOrEmpty()) {
=======
                    val coveredByTerminal = HashSet(terminalEdges[terminal] as HashSet<RSMState>)

                    if (coveredByTerminal.isNotEmpty()) {
>>>>>>> c4ef2d57
                        errorRecoveryEdges[terminal] = TerminalRecoveryEdge(pos, weight = 1)
                    }
                }
            }

            for ((terminal, errorRecoveryEdge) in errorRecoveryEdges) {
                if (terminal == null) {
                    handleTerminalOrEpsilonEdge(
                        curDescriptor, terminal = null, errorRecoveryEdge, curDescriptor.rsmState
                    )
                } else {

                    if (terminalEdges.containsKey(terminal)) {
                        for (targetState in terminalEdges.getValue(terminal)) {
                            handleTerminalOrEpsilonEdge(curDescriptor, terminal, errorRecoveryEdge, targetState)
                        }
                    }
                }
            }
        }

        if (state.isFinal) pop(gssNode, curSPPFNode, pos)
    }

    private fun handleTerminalOrEpsilonEdge(
        curDescriptor: Descriptor<VertexType>,
        terminal: Terminal<*>?,
        targetEdge: TerminalRecoveryEdge<VertexType>,
        targetState: RSMState,
    ) {
        val descriptor = Descriptor(
            targetState, curDescriptor.gssNode, sppf.getNodeP(
                targetState, curDescriptor.sppfNode, sppf.getOrCreateTerminalSPPFNode(
                    terminal, curDescriptor.inputPosition, targetEdge.head, targetEdge.weight
                )
            ), targetEdge.head
        )
        addDescriptor(descriptor)
    }

    private fun addDescriptor(descriptor: Descriptor<VertexType>) {
        val sppfNode = descriptor.sppfNode
        val state = descriptor.rsmState
        val leftExtent = sppfNode?.leftExtent
        val rightExtent = sppfNode?.rightExtent

        if (parseResult == null && sppfNode is SymbolSPPFNode<*> && state.nonterminal == startState.nonterminal
            && input.isStart(leftExtent!!) && input.isFinal(rightExtent!!)
        ) {
            stack.removeFromHandled(descriptor)
        }

        stack.add(descriptor)
    }

    private fun getOrCreateGSSNode(
        nonterminal: Nonterminal,
        inputPosition: VertexType,
        weight: Int,
    ): GSSNode<VertexType> {
        val gssNode = GSSNode(nonterminal, inputPosition, weight)

        if (createdGSSNodes.containsKey(gssNode)) {
            if (createdGSSNodes.getValue(gssNode).minWeightOfLeftPart > weight) {
                createdGSSNodes.getValue(gssNode).minWeightOfLeftPart = weight
            }
        } else createdGSSNodes[gssNode] = gssNode

        return createdGSSNodes.getValue(gssNode)
    }


    private fun createGSSNode(
        nonterminal: Nonterminal,
        state: RSMState,
        gssNode: GSSNode<VertexType>,
        sppfNode: SPPFNode<VertexType>?,
        pos: VertexType,
    ): GSSNode<VertexType> {
        val newNode =
            getOrCreateGSSNode(nonterminal, pos, weight = gssNode.minWeightOfLeftPart + (sppfNode?.weight ?: 0))

        if (newNode.addEdge(state, sppfNode, gssNode)) {
            if (poppedGSSNodes.containsKey(newNode)) {
                for (popped in poppedGSSNodes[newNode]!!) {
                    val descriptor = Descriptor(
                        state, gssNode, sppf.getNodeP(state, sppfNode, popped!!), popped.rightExtent
                    )
                    addDescriptor(descriptor)
                }
            }
        }

        return newNode
    }

    private fun pop(gssNode: GSSNode<VertexType>, sppfNode: SPPFNode<VertexType>?, pos: VertexType) {
        if (!poppedGSSNodes.containsKey(gssNode)) poppedGSSNodes[gssNode] = HashSet()
        poppedGSSNodes.getValue(gssNode).add(sppfNode)

        for ((label, target) in gssNode.edges) {
            for (node in target) {
                val descriptor = Descriptor(
                    label.first, node, sppf.getNodeP(label.first, label.second, sppfNode!!), pos
                )
                addDescriptor(descriptor)
            }
        }
    }
}<|MERGE_RESOLUTION|>--- conflicted
+++ resolved
@@ -126,17 +126,10 @@
                 addDescriptor(descriptor)
                 continue
             }
-<<<<<<< HEAD
-            for ((edgeTerminal, targetStates) in state.outgoingTerminalEdges) {
+            for ((edgeTerminal, targetStates) in terminalEdges) {
                 if (inputEdge.label.terminal == edgeTerminal) {
                     for (target in targetStates) {
                         val rsmEdge = RSMTerminalEdge(edgeTerminal, target)
-=======
-            for (kvp in terminalEdges) {
-                if (inputEdge.label.terminal == kvp.key) {
-                    for (target in kvp.value) {
-                        val rsmEdge = RSMTerminalEdge(kvp.key, target)
->>>>>>> c4ef2d57
 
                         val descriptor = Descriptor(
                             rsmEdge.head, gssNode, sppf.getNodeP(
@@ -151,15 +144,9 @@
             }
         }
 
-<<<<<<< HEAD
-        for ((edgeNonterminal, targetStates) in state.outgoingNonterminalEdges) {
+        for ((edgeNonterminal, targetStates) in nonTerminalEdges) {
             for (target in targetStates) {
                 val rsmEdge = RSMNonterminalEdge(edgeNonterminal, target)
-=======
-        for (kvp in nonTerminalEdges) {
-            for (target in kvp.value) {
-                val rsmEdge = RSMNonterminalEdge(kvp.key, target)
->>>>>>> c4ef2d57
 
                 val descriptor = Descriptor(
                     rsmEdge.nonterminal.startState,
@@ -184,15 +171,9 @@
                     val coveredByCurrentTerminal: HashSet<RSMState> = terminalEdges[currentTerminal] ?: hashSetOf()
 
                     for (terminal in state.errorRecoveryLabels) {
-<<<<<<< HEAD
-                        coveredByCurrentTerminal.forEach { state.outgoingTerminalEdges[terminal]?.remove(it) }
-=======
-                        val coveredByTerminal = HashSet(terminalEdges[terminal] as HashSet<RSMState>)
-
-                        coveredByCurrentTerminal.forEach { coveredByTerminal.remove(it) }
->>>>>>> c4ef2d57
-
-                        if (terminal != currentTerminal && !state.outgoingTerminalEdges[terminal].isNullOrEmpty()) {
+                        coveredByCurrentTerminal.forEach { terminalEdges[terminal]?.remove(it) }
+
+                        if (terminal != currentTerminal && !terminalEdges[terminal].isNullOrEmpty()) {
                             errorRecoveryEdges[terminal] = TerminalRecoveryEdge(pos, weight = 1)
                         }
                     }
@@ -200,13 +181,7 @@
                 }
             } else {
                 for (terminal in state.errorRecoveryLabels) {
-<<<<<<< HEAD
-                    if (!state.outgoingTerminalEdges[terminal].isNullOrEmpty()) {
-=======
-                    val coveredByTerminal = HashSet(terminalEdges[terminal] as HashSet<RSMState>)
-
-                    if (coveredByTerminal.isNotEmpty()) {
->>>>>>> c4ef2d57
+                    if (!terminalEdges[terminal].isNullOrEmpty()) {
                         errorRecoveryEdges[terminal] = TerminalRecoveryEdge(pos, weight = 1)
                     }
                 }
