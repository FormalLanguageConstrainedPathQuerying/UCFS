package org.srcgll

import org.srcgll.grammar.combinator.Grammar
import org.srcgll.grammar.combinator.regexp.*
import org.srcgll.input.Edge
import org.srcgll.input.IInputGraph
import org.srcgll.input.ILabel
import org.srcgll.parser.Gll
<<<<<<< HEAD
=======
import org.srcgll.parser.context.Context
>>>>>>> ec107e5d
import org.srcgll.rsm.symbol.Terminal
import org.srcgll.sppf.node.SppfNode

/**
 * Define Class for a^n b^n Language CF-Grammar
 */
class AnBn : Grammar() {
    // Nonterminals
    var S by Nt()

    init {
        // Production rules. 'or' is Alternative, '*' is Concatenation
        S = Term("a") * Term("b") or Term("a") * S * Term("b")

        // Set Starting Nonterminal
        setStart(S)
    }
}

/**
 * Define Class for Stack Language CF-Grammar
 */
class Stack : Grammar() {
    // Nonterminals
    var S by Nt()

    init {
        // Production rules. 'or' is Alternative, '*' is Concatenation
        S = Many(
            Term("<-()") * Term("->()") or
                    Term("<-.") * Term("->.") or
                    Term("use_a") * Term("def_a") or
                    Term("use_A") * Term("def_A") or
                    Term("use_B") * Term("def_B") or
                    Term("use_x") * Term("def_x") or
                    Term("<-()") * S * Term("->()") or
                    Term("<-.") * S * Term("->.") or
                    Term("use_a") * S * Term("def_a") or
                    Term("use_A") * S * Term("def_A") or
                    Term("use_B") * S * Term("def_B") or
                    Term("use_b") * S * Term("def_b") or
                    Term("use_x") * S * Term("def_x")
        )

        // Set Starting Nonterminal
        setStart(S)
    }
}

/**
 * Realisation of ILabel interface which represents label on Input Graph edges
 */
class SimpleInputLabel(
    label: String?,
) : ILabel {
    // null terminal represents epsilon edge in Graph
    override val terminal: Terminal<String>? = when (label) {
        null -> null
        else -> Terminal(label)
    }

    override fun equals(other: Any?): Boolean {
        if (this === other) return true
        if (other !is SimpleInputLabel) return false
        if (terminal != other.terminal) return false
        return true
    }
}

/**
 * Simple Realisation of IGraph interface as Directed Graph
 * VertexType   = Int
 * LabelType    = SimpleInputLabel
 */
<<<<<<< HEAD
class SimpleGraph : IInputGraph<Int, SimpleInputLabel> {
=======
class SimpleGraph : IGraph<Int, SimpleInputLabel> {
>>>>>>> ec107e5d
    override val vertices: MutableMap<Int, Int> = HashMap()
    override val edges: MutableMap<Int, MutableList<Edge<Int, SimpleInputLabel>>> = HashMap()

    override val startVertices: MutableSet<Int> = HashSet()

    override fun getInputStartVertices(): MutableSet<Int> = startVertices

    override fun isFinal(vertex: Int): Boolean = true

    override fun isStart(vertex: Int): Boolean = startVertices.contains(vertex)

    override fun removeEdge(from: Int, label: SimpleInputLabel, to: Int) {
        val edge = Edge(label, to)

        edges.getValue(from).remove(edge)
    }

    override fun addEdge(from: Int, label: SimpleInputLabel, to: Int) {
        val edge = Edge(label, to)
        if (!edges.containsKey(from)) edges[from] = ArrayList()
        edges.getValue(from).add(edge)
    }

    override fun getEdges(from: Int): MutableList<Edge<Int, SimpleInputLabel>> {
        return edges.getOrDefault(from, ArrayList())
    }

    override fun removeVertex(vertex: Int) {
        vertices.remove(vertex)
    }

    override fun addVertex(vertex: Int) {
        vertices[vertex] = vertex
    }

    override fun addStartVertex(vertex: Int) {
        startVertices.add(vertex)
    }

    override fun getVertex(vertex: Int?): Int? {
        return vertices.getOrDefault(vertex, null)
    }
}

fun createAnBnExampleGraph(startVertex: Int): SimpleGraph {
    val inputGraph = SimpleGraph()
    for (i in 0..3) inputGraph.addVertex(vertex = i)

    inputGraph.addEdge(from = 0, to = 1, label = SimpleInputLabel("a"))
    inputGraph.addEdge(from = 1, to = 2, label = SimpleInputLabel("a"))
    inputGraph.addEdge(from = 2, to = 0, label = SimpleInputLabel("a"))
    inputGraph.addEdge(from = 0, to = 3, label = SimpleInputLabel("b"))
    inputGraph.addEdge(from = 3, to = 0, label = SimpleInputLabel("b"))

    // addStartVertex does not add Vertex to list of Vertices, so for starting vertices there should be both
    // calls to addVertex and addStartVertex
    inputGraph.addStartVertex(startVertex)

    return inputGraph
}

fun createStackExampleGraph(startVertex: Int): SimpleGraph {
    val inputGraph = SimpleGraph()

    inputGraph.addEdge(from = 0, to = 1, label = SimpleInputLabel("use_x"))
    inputGraph.addEdge(from = 1, to = 2, label = SimpleInputLabel("<-."))
    inputGraph.addEdge(from = 2, to = 3, label = SimpleInputLabel("<-()"))
    inputGraph.addEdge(from = 3, to = 33, label = SimpleInputLabel("use_B"))
    inputGraph.addEdge(from = 33, to = 32, label = SimpleInputLabel(null))
    inputGraph.addEdge(from = 4, to = 5, label = SimpleInputLabel("use_x"))
    inputGraph.addEdge(from = 5, to = 6, label = SimpleInputLabel("<-."))
    inputGraph.addEdge(from = 6, to = 32, label = SimpleInputLabel("use_B"))
    inputGraph.addEdge(from = 32, to = 31, label = SimpleInputLabel(null))
    inputGraph.addEdge(from = 13, to = 33, label = SimpleInputLabel("->."))
    inputGraph.addEdge(from = 14, to = 13, label = SimpleInputLabel("def_b"))
    inputGraph.addEdge(from = 31, to = 10, label = SimpleInputLabel("def_B"))
    inputGraph.addEdge(from = 10, to = 40, label = SimpleInputLabel("->."))
    inputGraph.addEdge(from = 10, to = 9, label = SimpleInputLabel("->()"))
    inputGraph.addEdge(from = 9, to = 41, label = SimpleInputLabel("->."))
    inputGraph.addEdge(from = 41, to = 40, label = SimpleInputLabel(null))
    inputGraph.addEdge(from = 41, to = 8, label = SimpleInputLabel("<-."))
    inputGraph.addEdge(from = 8, to = 7, label = SimpleInputLabel("<-()"))
    inputGraph.addEdge(from = 40, to = 7, label = SimpleInputLabel("<-."))
    inputGraph.addEdge(from = 7, to = 30, label = SimpleInputLabel("use_A"))
    inputGraph.addEdge(from = 30, to = 11, label = SimpleInputLabel("<-."))
    inputGraph.addEdge(from = 31, to = 30, label = SimpleInputLabel(null))
    inputGraph.addEdge(from = 11, to = 12, label = SimpleInputLabel("use_a"))
    inputGraph.addEdge(from = 12, to = 15, label = SimpleInputLabel(null))
    inputGraph.addEdge(from = 15, to = 16, label = SimpleInputLabel("def_a"))
    inputGraph.addEdge(from = 16, to = 22, label = SimpleInputLabel("->."))
    inputGraph.addEdge(from = 22, to = 17, label = SimpleInputLabel("def_A"))
    inputGraph.addEdge(from = 17, to = 18, label = SimpleInputLabel("->()"))
    inputGraph.addEdge(from = 17, to = 20, label = SimpleInputLabel("->."))
    inputGraph.addEdge(from = 18, to = 21, label = SimpleInputLabel("->."))
    inputGraph.addEdge(from = 21, to = 20, label = SimpleInputLabel(null))
    inputGraph.addEdge(from = 20, to = 19, label = SimpleInputLabel("def_x"))

    for ((vertexFrom, edges) in inputGraph.edges) {
        inputGraph.addVertex(vertexFrom)
        for (edge in edges) {
            inputGraph.addVertex(edge.head)
        }
    }

    inputGraph.addStartVertex(startVertex)

    return inputGraph
}

fun main() {
    val rsmAnBnStartState = AnBn().getRsm()
    val rsmStackStartState = Stack().getRsm()
    val startVertex = 0
    val inputGraphAnBn = createAnBnExampleGraph(startVertex)
    val inputGraphStack = createStackExampleGraph(startVertex)

    // result = (root of SPPF, set of reachable vertices)
    val resultAnBn: Pair<SppfNode<Int>?, HashMap<Pair<Int, Int>, Int>> =
<<<<<<< HEAD
        Gll.gll(rsmAnBnStartState, inputGraphAnBn).parse()
    val resultStack: Pair<SppfNode<Int>?, HashMap<Pair<Int, Int>, Int>> =
        Gll.gll(rsmStackStartState, inputGraphStack).parse()
=======
        Gll(Context(rsmAnBnStartState, inputGraphAnBn)).parse()
    val resultStack: Pair<SppfNode<Int>?, HashMap<Pair<Int, Int>, Int>> =
        Gll(Context(rsmStackStartState, inputGraphStack)).parse()
>>>>>>> ec107e5d

    println("AnBn Language Grammar")
    println("Reachability pairs : ")

    resultAnBn.second.forEach { (pair, distance) ->
        println("from : ${pair.first} , to : ${pair.second} , distance : ${distance}")
    }

    println("\nStack Language Grammar")
    println("Reachability pairs : ")

    resultStack.second.forEach { (pair, distance) ->
        println("from : ${pair.first} , to : ${pair.second} , distance : ${distance}")
    }
}
<|MERGE_RESOLUTION|>--- conflicted
+++ resolved
@@ -6,10 +6,6 @@
 import org.srcgll.input.IInputGraph
 import org.srcgll.input.ILabel
 import org.srcgll.parser.Gll
-<<<<<<< HEAD
-=======
-import org.srcgll.parser.context.Context
->>>>>>> ec107e5d
 import org.srcgll.rsm.symbol.Terminal
 import org.srcgll.sppf.node.SppfNode
 
@@ -84,11 +80,8 @@
  * VertexType   = Int
  * LabelType    = SimpleInputLabel
  */
-<<<<<<< HEAD
+ 
 class SimpleGraph : IInputGraph<Int, SimpleInputLabel> {
-=======
-class SimpleGraph : IGraph<Int, SimpleInputLabel> {
->>>>>>> ec107e5d
     override val vertices: MutableMap<Int, Int> = HashMap()
     override val edges: MutableMap<Int, MutableList<Edge<Int, SimpleInputLabel>>> = HashMap()
 
@@ -207,15 +200,9 @@
 
     // result = (root of SPPF, set of reachable vertices)
     val resultAnBn: Pair<SppfNode<Int>?, HashMap<Pair<Int, Int>, Int>> =
-<<<<<<< HEAD
         Gll.gll(rsmAnBnStartState, inputGraphAnBn).parse()
     val resultStack: Pair<SppfNode<Int>?, HashMap<Pair<Int, Int>, Int>> =
         Gll.gll(rsmStackStartState, inputGraphStack).parse()
-=======
-        Gll(Context(rsmAnBnStartState, inputGraphAnBn)).parse()
-    val resultStack: Pair<SppfNode<Int>?, HashMap<Pair<Int, Int>, Int>> =
-        Gll(Context(rsmStackStartState, inputGraphStack)).parse()
->>>>>>> ec107e5d
 
     println("AnBn Language Grammar")
     println("Reachability pairs : ")
