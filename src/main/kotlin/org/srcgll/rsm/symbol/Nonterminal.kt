package org.srcgll.rsm.symbol

import org.srcgll.rsm.RSMState

class Nonterminal
(
   val name : String
)
    : Symbol
{
    lateinit var startState : RSMState
    override fun toString() = "Nonterminal($name)"

    override fun equals(other : Any?) : Boolean
    {
        if (this === other)        return true
        if (other !is Nonterminal) return false
<<<<<<< HEAD
        if (name != other.name)     return false
=======
        if (value != other.value)  return false
>>>>>>> 8b187128

        return true
    }

<<<<<<< HEAD
    val hashCode : Int = name.hashCode()
    override fun hashCode() = hashCode
=======
    val hashCode : Int = value.hashCode()
>>>>>>> 8b187128
}<|MERGE_RESOLUTION|>--- conflicted
+++ resolved
@@ -15,19 +15,11 @@
     {
         if (this === other)        return true
         if (other !is Nonterminal) return false
-<<<<<<< HEAD
         if (name != other.name)     return false
-=======
-        if (value != other.value)  return false
->>>>>>> 8b187128
 
         return true
     }
 
-<<<<<<< HEAD
     val hashCode : Int = name.hashCode()
     override fun hashCode() = hashCode
-=======
-    val hashCode : Int = value.hashCode()
->>>>>>> 8b187128
 }