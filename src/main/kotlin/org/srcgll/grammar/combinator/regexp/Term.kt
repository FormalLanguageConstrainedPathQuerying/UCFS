--- conflicted
+++ resolved
@@ -2,15 +2,6 @@
 
 import org.srcgll.rsm.symbol.Terminal
 
-<<<<<<< HEAD
-open class Term <TerminalType>
-(
-    value : TerminalType,
-)
-    : DerivedSymbol
-{
-    val terminal : Terminal<TerminalType> = Terminal(value)
-=======
 open class Term<TerminalType>
     (
     value: TerminalType,
@@ -23,5 +14,4 @@
     }
 
     override fun hashCode(): Int = terminal.hashCode()
->>>>>>> 2b1e9eee
 }