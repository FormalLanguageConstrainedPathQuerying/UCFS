plugins {
<<<<<<< HEAD
    java
    application
    kotlin("jvm") version "1.9.20"
}

repositories {
    mavenCentral()
}

dependencies {
    implementation("org.jetbrains.kotlinx:kotlinx-cli:0.3.5")
    implementation(kotlin("reflect"))
    // https://mvnrepository.com/artifact/com.squareup/kotlinpoet
    implementation("com.squareup:kotlinpoet:1.16.0")
    implementation(kotlin("reflect"))

    testImplementation(kotlin("test"))
    testImplementation("org.junit.jupiter:junit-jupiter:5.8.1")
    testImplementation("com.github.tschuchortdev:kotlin-compile-testing:1.5.0")
=======
  java
  application
  kotlin("jvm") version "1.9.20"
  id("me.champeau.jmh") version "0.7.2"
//  id("org.jetbrains.kotlinx.benchmark") version "0.4.10"
  kotlin("plugin.allopen") version "1.9.20"
}

repositories {
  mavenCentral()
  maven("https://releases.usethesource.io/maven/")
}

dependencies {
  testImplementation(kotlin("test"))
  testImplementation("org.junit.jupiter:junit-jupiter:5.8.1")
  implementation("java_cup:java_cup:0.9e")
  implementation("org.jetbrains.kotlinx:kotlinx-cli:0.3.5")
  implementation("org.antlr:antlr4:4.13.1")
//  implementation("org.jetbrains.kotlinx:kotlinx-benchmark-runtime:0.4.10")
  implementation("io.usethesource:capsule:0.6.3")
  implementation("com.fasterxml.jackson.core:jackson-core:2.14.0")
  implementation("com.fasterxml.jackson.core:jackson-databind:2.14.0")
  implementation("com.google.guava:guava-testlib:23.0")
  implementation("info.picocli:picocli:4.7.0")
  implementation(kotlin("reflect"))
  jmhImplementation("org.openjdk.jmh:jmh-core:1.36")
  jmhImplementation("org.openjdk.jmh:jmh-generator-annprocess:1.36")
  jmhImplementation("org.openjdk.jmh:jmh-generator-bytecode:1.36")
>>>>>>> e9c0a3e2
}

tasks.test { useJUnitPlatform() }

kotlin { jvmToolchain(11) }
application { mainClass.set("org.srcgll.MainKt") }

configure<SourceSetContainer> {
<<<<<<< HEAD
    named("main") {
        java.srcDir("src/main/kotlin")
    }
=======
  named("main") {
    java.srcDir("src/main/kotlin")
  }
  named("jmh") {
    kotlin.srcDir("src/jmh/kotlin")
    resources.srcDir("src/jmh/resources")
  }
}

//allOpen {
//  annotation("org.openjdk.jmh.annotations.State")
//}
//
//benchmark {
//  targets {
//    register("jvm")
//  }
//}

//benchmark {
//  configurations {
//    named("main") {
//      warmups = 5
//      iterations = 15
//      outputTimeUnit = "ns"
//      advanced("nativeGCAfterIteration", true)
//    }
//  }
//}


jmh {
  duplicateClassesStrategy = DuplicatesStrategy.EXCLUDE
  zip64 = true
//  profilers.addAll("gc", "stack")
  warmupForks = 0
  warmupBatchSize = 1
  warmupIterations = 5
  warmup = "0s"
  timeOnIteration = "0s"
  fork = 1
  batchSize = 1
  iterations = 15
  verbosity = "EXTRA"
  jmhTimeout = "300s"
  benchmarkMode.addAll("ss")
  failOnError = false
  forceGC = true
  resultFormat = "CSV"
  jvmArgs.addAll("-Xmx4096m", "-Xss4m", "-XX:+UseG1GC")
}

tasks.processJmhResources {
  duplicatesStrategy = DuplicatesStrategy.EXCLUDE
>>>>>>> e9c0a3e2
}

tasks.withType<Jar> {
    dependsOn.addAll(listOf("compileJava", "compileKotlin", "processResources"))
    duplicatesStrategy = DuplicatesStrategy.EXCLUDE
    manifest { attributes(mapOf("Main-Class" to application.mainClass)) }
    val sourcesMain = sourceSets.main.get()
    val contents =
        configurations.runtimeClasspath.get().map { if (it.isDirectory) it else zipTree(it) } +
                sourcesMain.output
    from(contents)
}<|MERGE_RESOLUTION|>--- conflicted
+++ resolved
@@ -1,55 +1,31 @@
 plugins {
-<<<<<<< HEAD
     java
     application
     kotlin("jvm") version "1.9.20"
+    id("me.champeau.jmh") version "0.7.2"
+    kotlin("plugin.allopen") version "1.9.20"
 }
 
 repositories {
     mavenCentral()
+    maven("https://releases.usethesource.io/maven/")
 }
 
 dependencies {
-    implementation("org.jetbrains.kotlinx:kotlinx-cli:0.3.5")
-    implementation(kotlin("reflect"))
-    // https://mvnrepository.com/artifact/com.squareup/kotlinpoet
-    implementation("com.squareup:kotlinpoet:1.16.0")
-    implementation(kotlin("reflect"))
-
     testImplementation(kotlin("test"))
     testImplementation("org.junit.jupiter:junit-jupiter:5.8.1")
-    testImplementation("com.github.tschuchortdev:kotlin-compile-testing:1.5.0")
-=======
-  java
-  application
-  kotlin("jvm") version "1.9.20"
-  id("me.champeau.jmh") version "0.7.2"
-//  id("org.jetbrains.kotlinx.benchmark") version "0.4.10"
-  kotlin("plugin.allopen") version "1.9.20"
-}
-
-repositories {
-  mavenCentral()
-  maven("https://releases.usethesource.io/maven/")
-}
-
-dependencies {
-  testImplementation(kotlin("test"))
-  testImplementation("org.junit.jupiter:junit-jupiter:5.8.1")
-  implementation("java_cup:java_cup:0.9e")
-  implementation("org.jetbrains.kotlinx:kotlinx-cli:0.3.5")
-  implementation("org.antlr:antlr4:4.13.1")
-//  implementation("org.jetbrains.kotlinx:kotlinx-benchmark-runtime:0.4.10")
-  implementation("io.usethesource:capsule:0.6.3")
-  implementation("com.fasterxml.jackson.core:jackson-core:2.14.0")
-  implementation("com.fasterxml.jackson.core:jackson-databind:2.14.0")
-  implementation("com.google.guava:guava-testlib:23.0")
-  implementation("info.picocli:picocli:4.7.0")
-  implementation(kotlin("reflect"))
-  jmhImplementation("org.openjdk.jmh:jmh-core:1.36")
-  jmhImplementation("org.openjdk.jmh:jmh-generator-annprocess:1.36")
-  jmhImplementation("org.openjdk.jmh:jmh-generator-bytecode:1.36")
->>>>>>> e9c0a3e2
+    implementation("java_cup:java_cup:0.9e")
+    implementation("org.jetbrains.kotlinx:kotlinx-cli:0.3.5")
+    implementation("org.antlr:antlr4:4.13.1")
+    implementation("io.usethesource:capsule:0.6.3")
+    implementation("com.fasterxml.jackson.core:jackson-core:2.14.0")
+    implementation("com.fasterxml.jackson.core:jackson-databind:2.14.0")
+    implementation("com.google.guava:guava-testlib:23.0")
+    implementation("info.picocli:picocli:4.7.0")
+    implementation(kotlin("reflect"))
+    jmhImplementation("org.openjdk.jmh:jmh-core:1.36")
+    jmhImplementation("org.openjdk.jmh:jmh-generator-annprocess:1.36")
+    jmhImplementation("org.openjdk.jmh:jmh-generator-bytecode:1.36")
 }
 
 tasks.test { useJUnitPlatform() }
@@ -58,66 +34,37 @@
 application { mainClass.set("org.srcgll.MainKt") }
 
 configure<SourceSetContainer> {
-<<<<<<< HEAD
     named("main") {
         java.srcDir("src/main/kotlin")
     }
-=======
-  named("main") {
-    java.srcDir("src/main/kotlin")
-  }
-  named("jmh") {
-    kotlin.srcDir("src/jmh/kotlin")
-    resources.srcDir("src/jmh/resources")
-  }
+    named("jmh") {
+        kotlin.srcDir("src/jmh/kotlin")
+        resources.srcDir("src/jmh/resources")
+    }
 }
 
-//allOpen {
-//  annotation("org.openjdk.jmh.annotations.State")
-//}
-//
-//benchmark {
-//  targets {
-//    register("jvm")
-//  }
-//}
-
-//benchmark {
-//  configurations {
-//    named("main") {
-//      warmups = 5
-//      iterations = 15
-//      outputTimeUnit = "ns"
-//      advanced("nativeGCAfterIteration", true)
-//    }
-//  }
-//}
-
-
 jmh {
-  duplicateClassesStrategy = DuplicatesStrategy.EXCLUDE
-  zip64 = true
-//  profilers.addAll("gc", "stack")
-  warmupForks = 0
-  warmupBatchSize = 1
-  warmupIterations = 5
-  warmup = "0s"
-  timeOnIteration = "0s"
-  fork = 1
-  batchSize = 1
-  iterations = 15
-  verbosity = "EXTRA"
-  jmhTimeout = "300s"
-  benchmarkMode.addAll("ss")
-  failOnError = false
-  forceGC = true
-  resultFormat = "CSV"
-  jvmArgs.addAll("-Xmx4096m", "-Xss4m", "-XX:+UseG1GC")
+    duplicateClassesStrategy = DuplicatesStrategy.EXCLUDE
+    zip64 = true
+    warmupForks = 0
+    warmupBatchSize = 1
+    warmupIterations = 5
+    warmup = "0s"
+    timeOnIteration = "0s"
+    fork = 1
+    batchSize = 1
+    iterations = 15
+    verbosity = "EXTRA"
+    jmhTimeout = "300s"
+    benchmarkMode.addAll("ss")
+    failOnError = false
+    forceGC = true
+    resultFormat = "CSV"
+    jvmArgs.addAll("-Xmx4096m", "-Xss4m", "-XX:+UseG1GC")
 }
 
 tasks.processJmhResources {
-  duplicatesStrategy = DuplicatesStrategy.EXCLUDE
->>>>>>> e9c0a3e2
+    duplicatesStrategy = DuplicatesStrategy.EXCLUDE
 }
 
 tasks.withType<Jar> {
